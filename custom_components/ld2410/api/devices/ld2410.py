"""Control commands for the device."""

from __future__ import annotations

import asyncio
import logging
from typing import Any, Dict, Sequence

from bleak_retry_connector import BleakClientWithServiceCache

from ..const import (
    CMD_BT_GET_PERMISSION,
    CMD_ENABLE_CFG,
    CMD_END_CFG,
    CMD_ENABLE_ENGINEERING,
<<<<<<< HEAD
    CMD_START_AUTO_THRESH,
    CMD_QUERY_AUTO_THRESH,
=======
    UPLINK_TYPE_BASIC,
    UPLINK_TYPE_ENGINEERING,
>>>>>>> e873d4f7
)
from .device import Device, OperationError

_LOGGER = logging.getLogger(__name__)


class LD2410(Device):
    """Representation of a device."""

    def __init__(self, *args: Any, **kwargs: Any) -> None:
        """Initialize the device control class."""
        super().__init__(*args, **kwargs)
        self._inverse: bool = kwargs.pop("inverse_mode", False)

    def _disconnected(self, client: BleakClientWithServiceCache) -> None:
        """Handle disconnection and schedule reconnect."""
        super()._disconnected(client)
        if not self._expected_disconnect:
            self.loop.create_task(self._restart_connection())

    async def connect_and_subscribe(self):
        """Begin connection, sends password and enables engineering mode."""
        await self._ensure_connected()
        if self._password_words:
            await self.cmd_send_bluetooth_password()
        await self.cmd_enable_config()
        await self.cmd_enable_engineering_mode()
        await self.cmd_end_config()

    async def _restart_connection(self) -> None:
        """Reconnect and reauthorize after an unexpected disconnect."""
        try:
            _LOGGER.debug("%s: Reconnecting...", self.name)
            await self.connect_and_subscribe()
        except Exception as ex:  # pragma: no cover - best effort
            _LOGGER.debug("%s: Reconnect failed: %s", self.name, ex)
            await asyncio.sleep(1)
            self.loop.create_task(self._restart_connection())

    async def _execute_timed_disconnect(self) -> None:
        """Execute timed disconnection and schedule reconnect."""
        await super()._execute_timed_disconnect()
        self.loop.create_task(self._restart_connection())

    async def cmd_send_bluetooth_password(
        self, words: Sequence[str] | None = None
    ) -> bool:
        """Send the bluetooth password to the device.

        Returns True if the password is accepted.
        """
        payload_words = words or self._password_words
        if not payload_words:
            raise OperationError("Password required")
        payload = "".join(payload_words)
        key = CMD_BT_GET_PERMISSION + payload
        response = await self._send_command(key)
        if response == b"\x01\x00":
            raise OperationError("Wrong password")
        return response == b"\x00\x00"

    async def cmd_enable_config(self) -> tuple[int, int]:
        """Enable configuration session.

        Returns the protocol version and buffer size.
        """
        response = await self._send_command(CMD_ENABLE_CFG + "0001")
        if not response or len(response) < 6 or response[:2] != b"\x00\x00":
            raise OperationError("Failed to enable configuration")
        proto_ver = int.from_bytes(response[2:4], "little")
        buf_size = int.from_bytes(response[4:6], "little")
        return proto_ver, buf_size

    async def cmd_end_config(self) -> None:
        """End configuration session."""
        response = await self._send_command(CMD_END_CFG)
        if response != b"\x00\x00":
            raise OperationError("Failed to end configuration")

    async def cmd_enable_engineering_mode(self) -> None:
        """Enable engineering mode."""
        response = await self._send_command(CMD_ENABLE_ENGINEERING)
        if response != b"\x00\x00":
            raise OperationError("Failed to enable engineering mode")

    async def cmd_auto_thresholds(self, duration_sec: int) -> None:
        """Start automatic threshold detection for the specified duration."""
        if not 0 <= duration_sec <= 0xFFFF:
            raise ValueError("duration_sec must be 0..65535")
        await self.cmd_enable_config()
        try:
            key = CMD_START_AUTO_THRESH + duration_sec.to_bytes(2, "little").hex()
            response = await self._send_command(key)
            if response != b"\x00\x00":
                raise OperationError("Failed to start automatic threshold detection")
        finally:
            await self.cmd_end_config()

    async def cmd_query_auto_thresholds(self) -> int:
        """Query automatic threshold detection status."""
        response = await self._send_command(CMD_QUERY_AUTO_THRESH)
        if not response or len(response) < 4 or response[:2] != b"\x00\x00":
            raise OperationError("Failed to query automatic threshold status")
        return int.from_bytes(response[2:4], "little")

    def parse_intra_frame(self, data: bytes) -> Dict[str, Any] | None:
        """Parse an uplink intra frame.

        ``data`` must be the payload after removing the frame header and footer.
        Returns ``None`` if the payload is not an intra frame and raises
        ``ValueError`` if the frame is malformed.
        """
        if len(data) < 2 or data[1] != 0xAA:
            # Not an intra frame
            return None

        frame_type = data[:1].hex()
        if frame_type == UPLINK_TYPE_ENGINEERING:
            ftype = "engineering"
        elif frame_type == UPLINK_TYPE_BASIC:
            ftype = "basic"
        else:
            raise ValueError(f"unknown frame type {frame_type}")

        if not data.endswith(b"\x55\x00"):
            raise ValueError("missing frame footer")

        content = data[2:-2]
        if len(content) < 9:
            raise ValueError("payload too short for basic data")
        status_raw = content[0]
        move_distance_cm = int.from_bytes(content[1:3], "little")
        move_energy = content[3]
        still_distance_cm = int.from_bytes(content[4:6], "little")
        still_energy = content[6]
        detect_distance_cm = int.from_bytes(content[7:9], "little")
        idx = 9

        moving = status_raw in (0x01, 0x03)
        stationary = status_raw in (0x02, 0x03)
        occupancy = moving or stationary

        result: Dict[str, Any] = {
            "type": ftype,
            "moving": moving,
            "stationary": stationary,
            "occupancy": occupancy,
            "move_distance_cm": move_distance_cm,
            "move_energy": move_energy,
            "still_distance_cm": still_distance_cm,
            "still_energy": still_energy,
            "detect_distance_cm": detect_distance_cm,
        }

        if ftype == "engineering":
            if len(content) < idx + 2:
                raise ValueError("missing gate counts")
            max_move_gate = content[idx]
            max_still_gate = content[idx + 1]
            idx += 2
            move_len = max_move_gate + 1
            still_len = max_still_gate + 1
            if len(content) < idx + move_len + still_len:
                raise ValueError("missing gate energy values")
            move_gate_energy = list(content[idx : idx + move_len])
            idx += move_len
            still_gate_energy = list(content[idx : idx + still_len])
            result.update(
                {
                    "max_move_gate": max_move_gate,
                    "max_still_gate": max_still_gate,
                    "move_gate_energy": move_gate_energy,
                    "still_gate_energy": still_gate_energy,
                }
            )

        return result<|MERGE_RESOLUTION|>--- conflicted
+++ resolved
@@ -13,13 +13,10 @@
     CMD_ENABLE_CFG,
     CMD_END_CFG,
     CMD_ENABLE_ENGINEERING,
-<<<<<<< HEAD
     CMD_START_AUTO_THRESH,
     CMD_QUERY_AUTO_THRESH,
-=======
     UPLINK_TYPE_BASIC,
     UPLINK_TYPE_ENGINEERING,
->>>>>>> e873d4f7
 )
 from .device import Device, OperationError
 
